--- conflicted
+++ resolved
@@ -126,11 +126,7 @@
             for the OUTGOING tracks.
         """
         n_mu = theta_xy_in[0].size(0)
-<<<<<<< HEAD
-        xyz_in_voi, xyz_out_voi = torch.zeros((n_mu, 2, 3), device=DEVICE), torch.zeros((n_mu, 2, 3), device=DEVICE)
-=======
-        xyz_in_voi, xyz_out_voi = torch.zeros((n_mu, 2, 3), device=theta_xy_in[0].device), torch.zeros((n_mu, 2, 3), device=theta_xy_in[0].device)
->>>>>>> e1c184c1
+        xyz_in_voi, xyz_out_voi = torch.zeros((n_mu, 2, 3)), torch.zeros((n_mu, 2, 3))
 
         for point, theta_xy, pm, xyz in zip(
             [points_in, points_out],
@@ -182,11 +178,7 @@
             ]
         ).expand(-1, n_mu)
 
-<<<<<<< HEAD
-        xyz_discrete_in, xyz_discrete_out = torch.ones((3, n_points, n_mu), device=DEVICE), torch.ones((3, n_points, n_mu), device=DEVICE)
-=======
-        xyz_discrete_in, xyz_discrete_out = torch.ones((3, n_points, n_mu)), torch.ones((3, n_points, n_mu), device=theta_xy_out[0].device)
->>>>>>> e1c184c1
+        xyz_discrete_in, xyz_discrete_out = torch.ones((3, n_points, n_mu)), torch.ones((3, n_points, n_mu))
 
         for xyz_discrete, theta_in_out, xyz_in_out in zip(
             [xyz_discrete_in, xyz_discrete_out],
